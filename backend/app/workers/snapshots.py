from __future__ import annotations

from dataclasses import replace

from sqlalchemy.orm import Session

from app.models.holdings import Holding
from app.models.snapshots import Snapshot
from app.services.portfolio import compute_holdings, _normalize_portfolio_type
from app.services.system_logs import record_log
from app.utils.time import utc_now


def _normalize_snapshot_portfolio_type(value: str | None) -> str:
    normalized = _normalize_portfolio_type(value)

    if normalized != "PEA" and normalized.startswith("PEA"):
        return "PEA"
    if normalized != "CRYPTO" and normalized.startswith("CRYPTO"):
        return "CRYPTO"
    return normalized


def run_snapshot(db: Session) -> Snapshot:
    record_log(db, "INFO", "snapshots", "Snapshot recomputation started")
    compute_holdings.cache_clear()
    holdings, totals = compute_holdings(db)

    normalized_holdings = []
    value_pea = 0.0
    value_crypto = 0.0
    value_other = 0.0

    for holding in holdings:
        normalized_type = _normalize_snapshot_portfolio_type(holding.type_portefeuille)
        normalized_holdings.append(replace(holding, type_portefeuille=normalized_type))
        if normalized_type == "PEA":
            value_pea += holding.market_value_eur
        elif normalized_type == "CRYPTO":
            value_crypto += holding.market_value_eur
        else:
            value_other += holding.market_value_eur

    ts = utc_now()
    value_total = value_pea + value_crypto + value_other
    pnl_total = totals["realized_pnl"] + totals["latent_pnl"]

    snapshot = Snapshot(
        ts=ts,
        value_pea_eur=value_pea,
        value_crypto_eur=value_crypto,
        value_total_eur=value_total,
        pnl_total_eur=pnl_total,
    )
    db.add(snapshot)
    db.commit()
    db.refresh(snapshot)

<<<<<<< HEAD
    db.query(Holding).filter(Holding.snapshot_id == snapshot.id).delete(
        synchronize_session=False
    )

    for holding in holdings:
=======
    for holding in normalized_holdings:
>>>>>>> e3bf6a79
        db.add(
            Holding(
                snapshot_id=snapshot.id,
                asset=holding.asset,
                symbol_or_isin=holding.symbol_or_isin,
                symbol=holding.symbol,
                isin=holding.isin,
                mic=holding.mic,
                quantity=holding.quantity,
                pru_eur=holding.pru_eur,
                invested_eur=holding.invested_eur,
                market_price_eur=holding.market_price_eur,
                market_value_eur=holding.market_value_eur,
                pl_eur=holding.pl_eur,
                pl_pct=holding.pl_pct,
                as_of=holding.as_of,
                portfolio_type=holding.type_portefeuille,
                account_id=holding.account_id,
            )
        )
    db.commit()
    record_log(
        db,
        "INFO",
        "snapshots",
        "Snapshot recomputation completed",
        meta={
            "snapshot": {
                "id": snapshot.id,
                "value_pea_eur": value_pea,
                "value_crypto_eur": value_crypto,
                "value_total_eur": value_total,
                "value_other_eur": value_other,
                "pnl_total_eur": pnl_total,
            }
        },
    )
    return snapshot<|MERGE_RESOLUTION|>--- conflicted
+++ resolved
@@ -56,15 +56,12 @@
     db.commit()
     db.refresh(snapshot)
 
-<<<<<<< HEAD
+
     db.query(Holding).filter(Holding.snapshot_id == snapshot.id).delete(
         synchronize_session=False
     )
 
     for holding in holdings:
-=======
-    for holding in normalized_holdings:
->>>>>>> e3bf6a79
         db.add(
             Holding(
                 snapshot_id=snapshot.id,
