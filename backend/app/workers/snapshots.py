from __future__ import annotations

from dataclasses import replace

from sqlalchemy.orm import Session

from app.models.holdings import Holding
from app.models.snapshots import Snapshot
from app.services.portfolio import compute_holdings, _normalize_portfolio_type
from app.services.system_logs import record_log
from app.utils.time import utc_now


<<<<<<< HEAD
SNAPSHOT_PORTFOLIO_TYPE_ALIASES: dict[str, set[str]] = {
    "PEA": {
        "PEA-PME",
        "PEA PME",
        "PEAJEUNE",
        "PEA JEUNE",
        "PEA JEUNE LCL",
    },
    "CRYPTO": {
        "CRYPTO BINANCE",
        "CRYPTO_BINANCE",
        "CRYPTO-BINANCE",
        "CRYPTO COINBASE",
        "CRYPTO KRAKEN",
    },
}

_SNAPSHOT_PORTFOLIO_ALIAS_LOOKUP: dict[str, str] = {}
for canonical, aliases in SNAPSHOT_PORTFOLIO_TYPE_ALIASES.items():
    normalized_canonical = _normalize_portfolio_type(canonical)
    _SNAPSHOT_PORTFOLIO_ALIAS_LOOKUP[normalized_canonical] = normalized_canonical
    for alias in aliases:
        normalized_alias = _normalize_portfolio_type(alias)
        _SNAPSHOT_PORTFOLIO_ALIAS_LOOKUP[normalized_alias] = normalized_canonical


def _normalize_snapshot_portfolio_type(value: str | None) -> str:
    normalized = _normalize_portfolio_type(value)
    return _SNAPSHOT_PORTFOLIO_ALIAS_LOOKUP.get(normalized, normalized)
=======
def _normalize_snapshot_portfolio_type(value: str | None) -> str:
    normalized = _normalize_portfolio_type(value)

    if normalized != "PEA" and normalized.startswith("PEA"):
        return "PEA"
    if normalized != "CRYPTO" and normalized.startswith("CRYPTO"):
        return "CRYPTO"
    return normalized
>>>>>>> a48e7dd3


def run_snapshot(db: Session) -> Snapshot:
    record_log(db, "INFO", "snapshots", "Snapshot recomputation started")
    compute_holdings.cache_clear()
    holdings, totals = compute_holdings(db)

    normalized_holdings = []
    value_pea = 0.0
    value_crypto = 0.0
    value_other = 0.0

    for holding in holdings:
        normalized_type = _normalize_snapshot_portfolio_type(holding.type_portefeuille)
        normalized_holdings.append(replace(holding, type_portefeuille=normalized_type))
        if normalized_type == "PEA":
            value_pea += holding.market_value_eur
        elif normalized_type == "CRYPTO":
            value_crypto += holding.market_value_eur
        else:
            value_other += holding.market_value_eur

    ts = utc_now()
    value_total = value_pea + value_crypto + value_other
    pnl_total = totals["realized_pnl"] + totals["latent_pnl"]

    snapshot = Snapshot(
        ts=ts,
        value_pea_eur=value_pea,
        value_crypto_eur=value_crypto,
        value_total_eur=value_total,
        pnl_total_eur=pnl_total,
    )
    db.add(snapshot)
    db.commit()
    db.refresh(snapshot)

<<<<<<< HEAD
=======

    db.query(Holding).filter(Holding.snapshot_id == snapshot.id).delete(
        synchronize_session=False
    )

>>>>>>> a48e7dd3
    for holding in normalized_holdings:
        db.add(
            Holding(
                snapshot_id=snapshot.id,
                asset=holding.asset,
                symbol_or_isin=holding.symbol_or_isin,
                symbol=holding.symbol,
                isin=holding.isin,
                mic=holding.mic,
                quantity=holding.quantity,
                pru_eur=holding.pru_eur,
                invested_eur=holding.invested_eur,
                market_price_eur=holding.market_price_eur,
                market_value_eur=holding.market_value_eur,
                pl_eur=holding.pl_eur,
                pl_pct=holding.pl_pct,
                as_of=holding.as_of,
                portfolio_type=holding.type_portefeuille,
                account_id=holding.account_id,
            )
        )
    db.commit()
    record_log(
        db,
        "INFO",
        "snapshots",
        "Snapshot recomputation completed",
        meta={
            "snapshot": {
                "id": snapshot.id,
                "value_pea_eur": value_pea,
                "value_crypto_eur": value_crypto,
                "value_total_eur": value_total,
                "value_other_eur": value_other,
                "pnl_total_eur": pnl_total,
            }
        },
    )
    return snapshot<|MERGE_RESOLUTION|>--- conflicted
+++ resolved
@@ -10,8 +10,6 @@
 from app.services.system_logs import record_log
 from app.utils.time import utc_now
 
-
-<<<<<<< HEAD
 SNAPSHOT_PORTFOLIO_TYPE_ALIASES: dict[str, set[str]] = {
     "PEA": {
         "PEA-PME",
@@ -41,16 +39,6 @@
 def _normalize_snapshot_portfolio_type(value: str | None) -> str:
     normalized = _normalize_portfolio_type(value)
     return _SNAPSHOT_PORTFOLIO_ALIAS_LOOKUP.get(normalized, normalized)
-=======
-def _normalize_snapshot_portfolio_type(value: str | None) -> str:
-    normalized = _normalize_portfolio_type(value)
-
-    if normalized != "PEA" and normalized.startswith("PEA"):
-        return "PEA"
-    if normalized != "CRYPTO" and normalized.startswith("CRYPTO"):
-        return "CRYPTO"
-    return normalized
->>>>>>> a48e7dd3
 
 
 def run_snapshot(db: Session) -> Snapshot:
@@ -88,14 +76,7 @@
     db.commit()
     db.refresh(snapshot)
 
-<<<<<<< HEAD
-=======
 
-    db.query(Holding).filter(Holding.snapshot_id == snapshot.id).delete(
-        synchronize_session=False
-    )
-
->>>>>>> a48e7dd3
     for holding in normalized_holdings:
         db.add(
             Holding(
